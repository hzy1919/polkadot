--- conflicted
+++ resolved
@@ -15,35 +15,18 @@
 polkadot-primitives = { path = "../primitives" }
 polkadot-erasure-coding = { path = "../erasure-coding" }
 codec = { package = "parity-scale-codec", version = "1.3.0", default-features = false, features = ["derive"] }
-<<<<<<< HEAD
 sc-network = { git = "https://github.com/paritytech/substrate", branch = "bkchr-cumulus-branch" }
 sc-network-gossip = { git = "https://github.com/paritytech/substrate", branch = "bkchr-cumulus-branch" }
 sp-core = { git = "https://github.com/paritytech/substrate", branch = "bkchr-cumulus-branch" }
 sp-runtime = { git = "https://github.com/paritytech/substrate", branch = "bkchr-cumulus-branch" }
-=======
-sc-network = { git = "https://github.com/paritytech/substrate", branch = "cumulus-branch" }
-sc-network-gossip = { git = "https://github.com/paritytech/substrate", branch = "cumulus-branch" }
-sp-core = { git = "https://github.com/paritytech/substrate", branch = "cumulus-branch" }
-sp-runtime = { git = "https://github.com/paritytech/substrate", branch = "cumulus-branch" }
->>>>>>> 34c37c29
 futures = "0.3.4"
 log = "0.4.8"
 exit-future = "0.2.0"
 futures-timer = "2.0"
-<<<<<<< HEAD
 sp-blockchain = { git = "https://github.com/paritytech/substrate", branch = "bkchr-cumulus-branch" }
 sp-api = { git = "https://github.com/paritytech/substrate", branch = "bkchr-cumulus-branch" }
 wasm-timer = "0.2.4"
 
 [dev-dependencies]
 sp-keyring = { git = "https://github.com/paritytech/substrate", branch = "bkchr-cumulus-branch" }
-sp-state-machine = { git = "https://github.com/paritytech/substrate", branch = "bkchr-cumulus-branch" }
-=======
-sp-blockchain = { git = "https://github.com/paritytech/substrate", branch = "cumulus-branch" }
-sp-api = { git = "https://github.com/paritytech/substrate", branch = "cumulus-branch" }
-wasm-timer = "0.2.4"
-
-[dev-dependencies]
-sp-keyring = { git = "https://github.com/paritytech/substrate", branch = "cumulus-branch" }
-sp-state-machine = { git = "https://github.com/paritytech/substrate", branch = "cumulus-branch" }
->>>>>>> 34c37c29
+sp-state-machine = { git = "https://github.com/paritytech/substrate", branch = "bkchr-cumulus-branch" }